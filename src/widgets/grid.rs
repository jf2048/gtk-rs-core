// Copyright 2013-2015, The Rust-GNOME Project Developers.
// See the COPYRIGHT file at the top-level directory of this distribution.
// Licensed under the MIT license, see the LICENSE file or <http://opensource.org/licenses/MIT>

use glib::translate::*;
use glib::types;
use ffi;

use object::{Object, Downcast, Upcast};
use super::widget::Widget;

use PositionType;

/// Pack widgets in a rows and columns.
pub type Grid = Object<ffi::GtkGrid>;

unsafe impl Upcast<Widget> for Grid { }
unsafe impl Upcast<super::container::Container> for Grid { }
unsafe impl Upcast<super::orientable::Orientable> for Grid { }
unsafe impl Upcast<::builder::Buildable> for Grid { }

impl Grid {
    pub fn new() -> Grid {
        unsafe { Widget::from_glib_none(ffi::gtk_grid_new()).downcast_unchecked() }
    }

    pub fn attach<T: Upcast<Widget>>(&self, child: &T, left: i32, top: i32, width: i32,
                                     height: i32) {
        unsafe {
            ffi::gtk_grid_attach(self.to_glib_none().0, child.upcast().to_glib_none().0,
                left, top, width, height);
        }
    }

<<<<<<< HEAD
    pub fn attach_next_to<T: Upcast<Widget>>(&self, child: &T, sibling: &T, side: PositionType,
                                             width: i32, height: i32) {
=======
    pub fn attach_next_to<T: ::WidgetTrait, T2: ::WidgetTrait>(&self,
                                        child: &T,
                                        sibling: &T2,
                                        side: PositionType,
                                        width: i32,
                                        height: i32) -> () {
>>>>>>> ed25da2e
        unsafe {
            ffi::gtk_grid_attach_next_to(self.to_glib_none().0, child.upcast().to_glib_none().0,
                sibling.upcast().to_glib_none().0, side, width, height);
        }
    }

    pub fn insert_row(&self, position: i32) {
        unsafe { ffi::gtk_grid_insert_row(self.to_glib_none().0, position); }
    }

     pub fn insert_column(&self, position: i32) {
        unsafe { ffi::gtk_grid_insert_column(self.to_glib_none().0, position); }
    }

<<<<<<< HEAD
    #[cfg(feature = "gtk_3_10")]
     pub fn remove_row(&self, position: i32) {
        unsafe { ffi::gtk_grid_remove_row(self.to_glib_none().0, position); }
    }

    #[cfg(feature = "gtk_3_10")]
     pub fn remove_column(&self, position: i32) {
        unsafe { ffi::gtk_grid_remove_column(self.to_glib_none().0, position); }
=======
    #[cfg(gtk_3_10)]
     pub fn remove_row(&self, position: i32) -> () {
        unsafe {
            ffi::gtk_grid_remove_row(GTK_GRID(self.pointer), position as c_int);
        }
    }

    #[cfg(gtk_3_10)]
     pub fn remove_column(&self, position: i32) -> () {
        unsafe {
            ffi::gtk_grid_remove_column(GTK_GRID(self.pointer), position as c_int);
        }
>>>>>>> ed25da2e
    }

    pub fn insert_next_to<T: Upcast<Widget>>(&self, sibling: &T, side: PositionType) {
        unsafe {
            ffi::gtk_grid_insert_next_to(self.to_glib_none().0, sibling.upcast().to_glib_none().0,
                side);
        }
    }

    pub fn set_row_homogeneous(&self, homogeneous: bool) {
        unsafe { ffi::gtk_grid_set_row_homogeneous(self.to_glib_none().0, homogeneous.to_glib()); }
    }

    pub fn get_row_homogeneous(&self) -> bool {
        unsafe { from_glib(ffi::gtk_grid_get_row_homogeneous(self.to_glib_none().0)) }
    }

    pub fn set_row_spacing(&self, spacing: u32) {
        unsafe { ffi::gtk_grid_set_row_spacing(self.to_glib_none().0, spacing); }
    }

    pub fn get_row_spacing(&self) -> u32 {
        unsafe { ffi::gtk_grid_get_row_spacing(self.to_glib_none().0) }
    }

    pub fn set_column_homogeneous(&self, homogeneous: bool) {
        unsafe {
            ffi::gtk_grid_set_column_homogeneous(self.to_glib_none().0, homogeneous.to_glib());
        }
    }

    pub fn get_column_homogeneous(&self) -> bool {
        unsafe { from_glib(ffi::gtk_grid_get_column_homogeneous(self.to_glib_none().0)) }
    }

    pub fn set_column_spacing(&self, spacing: u32) {
        unsafe { ffi::gtk_grid_set_column_spacing(self.to_glib_none().0, spacing); }
    }

    pub fn get_column_spacing(&self) -> u32 {
        unsafe { ffi::gtk_grid_get_column_spacing(self.to_glib_none().0) }
    }

    #[cfg(gtk_3_10)]
    pub fn get_baseline_row(&self) -> i32 {
        unsafe { ffi::gtk_grid_get_baseline_row(self.to_glib_none().0) }
    }

<<<<<<< HEAD
    #[cfg(feature = "gtk_3_10")]
    pub fn set_baseline_row(&self, row: i32) {
        unsafe { ffi::gtk_grid_set_baseline_row(self.to_glib_none().0, row); }
=======
    #[cfg(gtk_3_10)]
    pub fn set_baseline_row(&self, row: i32) -> () {
        unsafe {
            ffi::gtk_grid_set_baseline_row(GTK_GRID(self.pointer), row as c_int);
        }
>>>>>>> ed25da2e
    }
}

impl types::StaticType for Grid {
    #[inline]
    fn static_type() -> types::Type {
        unsafe { from_glib(ffi::gtk_grid_get_type()) }
    }
}<|MERGE_RESOLUTION|>--- conflicted
+++ resolved
@@ -32,17 +32,8 @@
         }
     }
 
-<<<<<<< HEAD
     pub fn attach_next_to<T: Upcast<Widget>>(&self, child: &T, sibling: &T, side: PositionType,
                                              width: i32, height: i32) {
-=======
-    pub fn attach_next_to<T: ::WidgetTrait, T2: ::WidgetTrait>(&self,
-                                        child: &T,
-                                        sibling: &T2,
-                                        side: PositionType,
-                                        width: i32,
-                                        height: i32) -> () {
->>>>>>> ed25da2e
         unsafe {
             ffi::gtk_grid_attach_next_to(self.to_glib_none().0, child.upcast().to_glib_none().0,
                 sibling.upcast().to_glib_none().0, side, width, height);
@@ -57,29 +48,14 @@
         unsafe { ffi::gtk_grid_insert_column(self.to_glib_none().0, position); }
     }
 
-<<<<<<< HEAD
-    #[cfg(feature = "gtk_3_10")]
+    #[cfg(gtk_3_10)]
      pub fn remove_row(&self, position: i32) {
         unsafe { ffi::gtk_grid_remove_row(self.to_glib_none().0, position); }
     }
 
-    #[cfg(feature = "gtk_3_10")]
+    #[cfg(gtk_3_10)]
      pub fn remove_column(&self, position: i32) {
         unsafe { ffi::gtk_grid_remove_column(self.to_glib_none().0, position); }
-=======
-    #[cfg(gtk_3_10)]
-     pub fn remove_row(&self, position: i32) -> () {
-        unsafe {
-            ffi::gtk_grid_remove_row(GTK_GRID(self.pointer), position as c_int);
-        }
-    }
-
-    #[cfg(gtk_3_10)]
-     pub fn remove_column(&self, position: i32) -> () {
-        unsafe {
-            ffi::gtk_grid_remove_column(GTK_GRID(self.pointer), position as c_int);
-        }
->>>>>>> ed25da2e
     }
 
     pub fn insert_next_to<T: Upcast<Widget>>(&self, sibling: &T, side: PositionType) {
@@ -128,17 +104,9 @@
         unsafe { ffi::gtk_grid_get_baseline_row(self.to_glib_none().0) }
     }
 
-<<<<<<< HEAD
-    #[cfg(feature = "gtk_3_10")]
+    #[cfg(gtk_3_10)]
     pub fn set_baseline_row(&self, row: i32) {
         unsafe { ffi::gtk_grid_set_baseline_row(self.to_glib_none().0, row); }
-=======
-    #[cfg(gtk_3_10)]
-    pub fn set_baseline_row(&self, row: i32) -> () {
-        unsafe {
-            ffi::gtk_grid_set_baseline_row(GTK_GRID(self.pointer), row as c_int);
-        }
->>>>>>> ed25da2e
     }
 }
 

--- conflicted
+++ resolved
@@ -9,21 +9,13 @@
 #[macro_use] extern crate bitflags;
 extern crate glib_sys as glib_ffi;
 extern crate cairo_sys as cairo_ffi;
-<<<<<<< HEAD
-
-pub mod enums;
-=======
->>>>>>> 894ccbe5
 
 use libc::{c_int, c_char, c_double, c_void, c_uint, c_uchar, c_ulong, c_float};
 pub use cairo_ffi::cairo_rectangle_int_t as GdkRectangle;
 
 pub use glib_ffi::{gboolean, gpointer, gsize, GType};
-<<<<<<< HEAD
 pub use cairo_ffi::{cairo_t, cairo_content_t, cairo_pattern_t, cairo_region_t, cairo_surface_t};
-=======
 pub mod enums;
->>>>>>> 894ccbe5
 
 #[repr(C)]
 pub struct GdkWindow;
